--- conflicted
+++ resolved
@@ -334,11 +334,7 @@
                     % error["msg"]
                 )
         else:
-<<<<<<< HEAD
-            logger.info(f"{bot_name}\nNo (new) profit made, so no BO/SO value updates needed!", True)
-=======
             logger.info(f"{bot_name}\nNo (new) profit made, no BO/SO value updates needed!", True)
->>>>>>> a2b88c15
     else:
         logger.info(f"{bot_name}\nNo (new) deals found for this bot!", True)
 
